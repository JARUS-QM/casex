--- conflicted
+++ resolved
@@ -32,37 +32,24 @@
         
         .. math:: D = K  W^{1/3}
             
-<<<<<<< HEAD
-        where :math:`K` [m/kg^(1/3)] is a scaling factor for the acceptable risk and W [kg] is the TNT equivalent mass
-        :cite:`d-DepartmentofDefense2012`, :cite:`d-Ball2012`, :cite:`d-Hardwicke2009`.
-=======
         where :math:`K` [m/kg :math:`^{1/3}`] is a scaling factor for the acceptable risk and W [kg] is the TNT equivalent mass
         :cite:`DepartmentofDefense2012`, :cite:`Ball2012`, :cite:`Hardwicke2009`.
->>>>>>> 8ea25101
         
         A recommended value for the scaling factor for 3.5 psi overpressure is 18 ft/lb :math:`^{1/3}` (also called K18,
         for unprotected persons), which is equal to
         
         .. math:: K = 7.14~\mathrm{m/kg}^{1/3}
             
-<<<<<<< HEAD
-        For details on this value, see :cite:`d-DepartmentofDefense2012`.
-=======
         in SI units. For details on this value, see :cite:`DepartmentofDefense2012`.
->>>>>>> 8ea25101
         
         .. note:: The area given by the used model assumes a near-perfect combustion of the fuel, which typically
                   requires a close to ideal mixing of fuel and oxidizer. As this normally do not happen during an
                   aircraft crash, the model tends to be rather conservative in the estimate of the lethal area.
-<<<<<<< HEAD
-                  For more detail on this, please consult Annex F :cite:`d-JARUS_AnnexF`.
-=======
                   For more detail on this, please consult Annex F :cite:`JARUS_AnnexF`.
                   
         .. warning:: The model for lethality caused by explosions has not been deeply investigated, and the model
                   is provided as is, with references to it origin. Ultimate responsibility for determining the lethal
                   area at an explosion rests with the user.
->>>>>>> 8ea25101
                 
         Parameters
         ----------      
